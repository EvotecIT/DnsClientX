--- conflicted
+++ resolved
@@ -6,10 +6,6 @@
         public static async Task Example() {
             using var client = new ClientX(DnsEndpoint.Cloudflare);
             var response = await client.Resolve("example.com", DnsRecordType.A, typedRecords: true);
-<<<<<<< HEAD
-            foreach (var typed in response.TypedAnswers ?? Array.Empty<object>()) {
-                Settings.Logger.WriteInformation(typed?.ToString() ?? string.Empty);
-=======
             foreach (var typed in response.TypedAnswers!) {
                 switch (typed) {
                     case TxtRecord txt:
@@ -19,7 +15,6 @@
                         Settings.Logger.WriteInformation(typed.ToString());
                         break;
                 }
->>>>>>> 7104bf05
             }
         }
     }
