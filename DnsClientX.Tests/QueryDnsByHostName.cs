using System.Threading.Tasks;

namespace DnsClientX.Tests {
    public class QueryDnsByHostName {
        [Theory]
        [InlineData("1.1.1.1", DnsRequestFormat.DnsOverHttpsJSON)]
        [InlineData("family.cloudflare-dns.com", DnsRequestFormat.DnsOverHttpsJSON)]
        // Google contrary to the other endpoints does not work with /dns-query but with /resolve
        // [InlineData("8.8.8.8", DnsRequestFormat.JSON)]        [InlineData("208.67.222.222", DnsRequestFormat.DnsOverHttps)]
        public async Task ShouldWorkForTXT(string hostName, DnsRequestFormat requestFormat) {
            var response = await ClientX.QueryDns("github.com", DnsRecordType.TXT, hostName, requestFormat);
            foreach (DnsAnswer answer in response.Answers) {
                Assert.True(answer.Name == "github.com");
                Assert.True(answer.Type == DnsRecordType.TXT);
                Assert.True(answer.Data.Length > 0);
            }
        }

        [Theory]
        [InlineData("1.1.1.1", DnsRequestFormat.DnsOverHttpsJSON)]
        [InlineData("family.cloudflare-dns.com", DnsRequestFormat.DnsOverHttpsJSON)]
        // Google contrary to the other endpoints does not work with /dns-query but with /resolve
        // [InlineData("8.8.8.8", DnsRequestFormat.JSON)]
        [InlineData("208.67.222.222", DnsRequestFormat.DnsOverHttps)]
        public void ShouldWorkForTXTSync(string hostName, DnsRequestFormat requestFormat) {
            var response = ClientX.QueryDnsSync("github.com", DnsRecordType.TXT, hostName, requestFormat);
            foreach (DnsAnswer answer in response.Answers) {
                Assert.True(answer.Name == "github.com");
                Assert.True(answer.Type == DnsRecordType.TXT);
                Assert.True(answer.Data.Length > 0);
            }
        }

        [Theory]
        [InlineData("1.1.1.1", DnsRequestFormat.DnsOverHttpsJSON)]
        [InlineData("family.cloudflare-dns.com", DnsRequestFormat.DnsOverHttpsJSON)]
        [InlineData("1.1.1.1", DnsRequestFormat.DnsOverUDP)]
        [InlineData("1.1.1.1", DnsRequestFormat.DnsOverTCP)]
        // Google contrary to the other endpoints does not work with /dns-query but with /resolve
        // [InlineData("8.8.8.8", DnsRequestFormat.JSON)]        [InlineData("208.67.222.222", DnsRequestFormat.DnsOverHttps)]
        public async Task ShouldWorkForA(string hostName, DnsRequestFormat requestFormat) {
            var response = await ClientX.QueryDns("evotec.pl", DnsRecordType.A, hostName, requestFormat);
            foreach (DnsAnswer answer in response.Answers) {
                Assert.True(answer.Name == "evotec.pl");
                Assert.True(answer.Type == DnsRecordType.A);
                Assert.True(answer.Data.Length > 0);
            }
        }

        [Theory]
        [InlineData("1.1.1.1", DnsRequestFormat.DnsOverHttpsJSON)]
        [InlineData("family.cloudflare-dns.com", DnsRequestFormat.DnsOverHttpsJSON)]
        [InlineData("1.1.1.1", DnsRequestFormat.DnsOverUDP)]
        [InlineData("1.1.1.1", DnsRequestFormat.DnsOverTCP)]
        // Google contrary to the other endpoints does not work with /dns-query but with /resolve
<<<<<<< HEAD
        // [InlineData("8.8.8.8", DnsRequestFormat.JSON)]
        [InlineData("208.67.222.222", DnsRequestFormat.DnsOverHttps)]
        public void ShouldWorkForASync(string hostName, DnsRequestFormat requestFormat) {
            var response = ClientX.QueryDnsSync("evotec.pl", DnsRecordType.A, hostName, requestFormat);
            foreach (DnsAnswer answer in response.Answers) {
                Assert.True(answer.Name == "evotec.pl");
                Assert.True(answer.Type == DnsRecordType.A);
                Assert.True(answer.Data.Length > 0);
            }
        }

        [Theory]
        [InlineData("1.1.1.1", DnsRequestFormat.DnsOverHttpsJSON)]
        [InlineData("family.cloudflare-dns.com", DnsRequestFormat.DnsOverHttpsJSON)]
        [InlineData("1.1.1.1", DnsRequestFormat.DnsOverUDP)]
        [InlineData("1.1.1.1", DnsRequestFormat.DnsOverTCP)]
        // Google contrary to the other endpoints does not work with /dns-query but with /resolve
        // [InlineData("8.8.8.8", DnsRequestFormat.JSON)]
        [InlineData("208.67.222.222", DnsRequestFormat.DnsOverHttps)]
        public async void ShouldWorkForMultipleDomains(string hostName, DnsRequestFormat requestFormat) {
=======
        // [InlineData("8.8.8.8", DnsRequestFormat.JSON)]        [InlineData("208.67.222.222", DnsRequestFormat.DnsOverHttps)]
        public async Task ShouldWorkForMultipleDomains(string hostName, DnsRequestFormat requestFormat) {
>>>>>>> 46e46d87
            var domains = new[] { "evotec.pl", "google.com" };
            var responses = await ClientX.QueryDns(domains, DnsRecordType.A, hostName, requestFormat);
            foreach (var domain in domains) {
                var response = responses.First(r => r.Questions.Any(q => q.Name == domain));
                foreach (DnsAnswer answer in response.Answers) {
                    Assert.True(answer.Name == domain);
                    Assert.True(answer.Type == DnsRecordType.A);
                    Assert.True(answer.Data.Length > 0);
                }
            }
        }

        [Theory]
        [InlineData("1.1.1.1", DnsRequestFormat.DnsOverHttpsJSON)]
        [InlineData("family.cloudflare-dns.com", DnsRequestFormat.DnsOverHttpsJSON)]
        [InlineData("1.1.1.1", DnsRequestFormat.DnsOverUDP)]
        [InlineData("1.1.1.1", DnsRequestFormat.DnsOverTCP)]
        // Google contrary to the other endpoints does not work with /dns-query but with /resolve
        // [InlineData("8.8.8.8", DnsRequestFormat.JSON)]
        [InlineData("208.67.222.222", DnsRequestFormat.DnsOverHttps)]
        public void ShouldWorkForMultipleDomainsSync(string hostName, DnsRequestFormat requestFormat) {
            var domains = new[] { "evotec.pl", "google.com" };
            var responses = ClientX.QueryDnsSync(domains, DnsRecordType.A, hostName, requestFormat);
            foreach (var domain in domains) {
                var response = responses.First(r => r.Questions.Any(q => q.Name == domain));
                foreach (DnsAnswer answer in response.Answers) {
                    Assert.True(answer.Name == domain);
                    Assert.True(answer.Type == DnsRecordType.A);
                    Assert.True(answer.Data.Length > 0);
                }
            }
        }
    }
}<|MERGE_RESOLUTION|>--- conflicted
+++ resolved
@@ -53,7 +53,6 @@
         [InlineData("1.1.1.1", DnsRequestFormat.DnsOverUDP)]
         [InlineData("1.1.1.1", DnsRequestFormat.DnsOverTCP)]
         // Google contrary to the other endpoints does not work with /dns-query but with /resolve
-<<<<<<< HEAD
         // [InlineData("8.8.8.8", DnsRequestFormat.JSON)]
         [InlineData("208.67.222.222", DnsRequestFormat.DnsOverHttps)]
         public void ShouldWorkForASync(string hostName, DnsRequestFormat requestFormat) {
@@ -73,11 +72,8 @@
         // Google contrary to the other endpoints does not work with /dns-query but with /resolve
         // [InlineData("8.8.8.8", DnsRequestFormat.JSON)]
         [InlineData("208.67.222.222", DnsRequestFormat.DnsOverHttps)]
-        public async void ShouldWorkForMultipleDomains(string hostName, DnsRequestFormat requestFormat) {
-=======
         // [InlineData("8.8.8.8", DnsRequestFormat.JSON)]        [InlineData("208.67.222.222", DnsRequestFormat.DnsOverHttps)]
         public async Task ShouldWorkForMultipleDomains(string hostName, DnsRequestFormat requestFormat) {
->>>>>>> 46e46d87
             var domains = new[] { "evotec.pl", "google.com" };
             var responses = await ClientX.QueryDns(domains, DnsRecordType.A, hostName, requestFormat);
             foreach (var domain in domains) {
