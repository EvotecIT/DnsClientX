<Project Sdk="Microsoft.NET.Sdk">
    <PropertyGroup>
        <TargetFrameworks Condition=" '$([MSBuild]::IsOsPlatform(`Windows`))' ">
            net472;net8.0;net9.0
        </TargetFrameworks>
<<<<<<< HEAD
        <TargetFrameworks Condition=" '$([MSBuild]::IsOsPlatform(`OSX`))' Or '$([MSBuild]::IsOsPlatform(`Linux`))' ">
            net8.0
=======
        <TargetFrameworks
            Condition=" '$([MSBuild]::IsOsPlatform(`OSX`))' Or '$([MSBuild]::IsOsPlatform(`Linux`))' ">
            net8.0;net9.0
>>>>>>> 9e24ae24
        </TargetFrameworks>
        <ImplicitUsings>enable</ImplicitUsings>
        <Nullable>enable</Nullable>

        <IsPackable>false</IsPackable>
        <IsTestProject>true</IsTestProject>
        <LangVersion>latest</LangVersion>
    </PropertyGroup>

    <ItemGroup>
        <PackageReference Include="Microsoft.TestPlatform.ObjectModel" Version="17.4.0"
            Condition="$([MSBuild]::IsOsPlatform('OSX'))" />
        <PackageReference Include="SemanticComparison" Version="4.1.0" />
        <PackageReference Include="Microsoft.NET.Test.Sdk" Version="17.4.0" />
        <PackageReference Include="xunit" Version="2.7.0" />
        <PackageReference Include="coverlet.collector" Version="6.0.1">
            <IncludeAssets>runtime; build; native; contentfiles; analyzers; buildtransitive</IncludeAssets>
            <PrivateAssets>all</PrivateAssets>
        </PackageReference>
        <PackageReference Include="xunit.runner.visualstudio" Version="2.5.7">
            <PrivateAssets>all</PrivateAssets>
            <IncludeAssets>runtime; build; native; contentfiles; analyzers; buildtransitive</IncludeAssets>
        </PackageReference>
    </ItemGroup>

    <ItemGroup>
        <ProjectReference Include="..\DnsClientX\DnsClientX.csproj" />
    </ItemGroup>

    <ItemGroup>
        <Using Include="Xunit" />
    </ItemGroup>

</Project><|MERGE_RESOLUTION|>--- conflicted
+++ resolved
@@ -3,14 +3,9 @@
         <TargetFrameworks Condition=" '$([MSBuild]::IsOsPlatform(`Windows`))' ">
             net472;net8.0;net9.0
         </TargetFrameworks>
-<<<<<<< HEAD
-        <TargetFrameworks Condition=" '$([MSBuild]::IsOsPlatform(`OSX`))' Or '$([MSBuild]::IsOsPlatform(`Linux`))' ">
-            net8.0
-=======
         <TargetFrameworks
             Condition=" '$([MSBuild]::IsOsPlatform(`OSX`))' Or '$([MSBuild]::IsOsPlatform(`Linux`))' ">
             net8.0;net9.0
->>>>>>> 9e24ae24
         </TargetFrameworks>
         <ImplicitUsings>enable</ImplicitUsings>
         <Nullable>enable</Nullable>
