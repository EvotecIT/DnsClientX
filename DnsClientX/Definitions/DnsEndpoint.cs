namespace DnsClientX {
    /// <summary>
    /// Enumerates known DNS endpoints including DNS-over-HTTPS and DNSCrypt
    /// providers as well as system resolvers. DNS-over-HTTPS is defined in
    /// <a href="https://www.rfc-editor.org/rfc/rfc8484">RFC 8484</a>.
    /// </summary>
    public enum DnsEndpoint {
        /// <summary>
        /// Use the system's default DNS resolver using UDP. When using this option, the system's default DNS resolver will be used.
        /// When UDP reaches the maximum packet size, it will automatically switch to TCP.
        /// </summary>
        System,
        /// <summary>
        /// Use the system's default DNS resolver using TCP. When using this option, the system's default DNS resolver will be used.
        /// </summary>
        SystemTcp,
        /// <summary>
        /// Cloudflare DNS-over-HTTPS endpoint.
        /// </summary>
        Cloudflare,
        /// <summary>
        /// Cloudflare's security-focused DNS-over-HTTPS endpoint.
        /// </summary>
        CloudflareSecurity,
        /// <summary>
        /// Cloudflare's family-friendly DNS-over-HTTPS endpoint.
        /// </summary>
        CloudflareFamily,
        /// <summary>
        /// Cloudflare's DNS-over-HTTPS endpoint using wire format.
        /// </summary>
        CloudflareWireFormat,
        /// <summary>
        /// Cloudflare's DNS-over-HTTPS endpoint using wire format with POST method.
        /// </summary>
        CloudflareWireFormatPost,
        /// <summary>
        /// Google's DNS-over-HTTPS endpoint.
        /// </summary>
        Google,
        /// <summary>
        /// Google's DNS-over-HTTPS endpoint using wire format over GET method.
        /// </summary>
        GoogleWireFormat,
        /// <summary>
        /// Google's DNS-over-HTTPS endpoint using wire format over POST method.
        /// </summary>
        GoogleWireFormatPost,
        /// <summary>
        /// Quad9's DNS-over-HTTPS endpoint.
        /// </summary>
        Quad9,
        /// <summary>
        /// Quad9's DNS-over-HTTPS endpoint with ECS support.
        /// </summary>
        Quad9ECS,
        /// <summary>
        /// Quad9's unsecured DNS-over-HTTPS endpoint.
        /// </summary>
        Quad9Unsecure,
        /// <summary>
        /// OpenDNS's DNS-over-HTTPS endpoint.
        /// </summary>
        OpenDNS,
        /// <summary>
        /// OpenDNS's family-friendly DNS-over-HTTPS endpoint.
        /// </summary>
        OpenDNSFamily,
        /// <summary>
        /// Cloudflare's DNS-over-QUIC endpoint.
        /// </summary>
        CloudflareQuic,
        /// <summary>
        /// Google's DNS-over-QUIC endpoint.
        /// </summary>
        GoogleQuic
        ,
        /// <summary>
        /// AdGuard DNS-over-HTTPS endpoint.
        /// </summary>
        AdGuard,
        /// <summary>
        /// AdGuard family protection DNS-over-HTTPS endpoint.
        /// </summary>
        AdGuardFamily,
        /// <summary>
        /// AdGuard non-filtering DNS-over-HTTPS endpoint.
        /// </summary>
        AdGuardNonFiltering,
        /// <summary>
        /// Cloudflare DNSCrypt endpoint.
        /// </summary>
        DnsCryptCloudflare,
        /// <summary>
        /// Quad9 DNSCrypt endpoint.
        /// </summary>
        DnsCryptQuad9,
        /// <summary>
        /// DNSCrypt relay server option.
        /// </summary>
        DnsCryptRelay,
        /// <summary>
<<<<<<< HEAD
        /// DNS root servers, queried iteratively starting from one of the
        /// well known A-M root server instances.
        /// </summary>
        RootServer
=======
        /// Cloudflare's Oblivious DNS-over-HTTPS endpoint.
        /// </summary>
        CloudflareOdoh
>>>>>>> 0f5cf1d1
    }
}<|MERGE_RESOLUTION|>--- conflicted
+++ resolved
@@ -73,8 +73,7 @@
         /// <summary>
         /// Google's DNS-over-QUIC endpoint.
         /// </summary>
-        GoogleQuic
-        ,
+        GoogleQuic,
         /// <summary>
         /// AdGuard DNS-over-HTTPS endpoint.
         /// </summary>
@@ -100,15 +99,13 @@
         /// </summary>
         DnsCryptRelay,
         /// <summary>
-<<<<<<< HEAD
         /// DNS root servers, queried iteratively starting from one of the
         /// well known A-M root server instances.
         /// </summary>
-        RootServer
-=======
+        RootServer,
+        /// <summary>
         /// Cloudflare's Oblivious DNS-over-HTTPS endpoint.
         /// </summary>
         CloudflareOdoh
->>>>>>> 0f5cf1d1
     }
 }