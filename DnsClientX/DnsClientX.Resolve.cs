--- conflicted
+++ resolved
@@ -130,8 +130,8 @@
             return response;
         }
 
-<<<<<<< HEAD
-        
+        private static readonly Random _random = new Random();
+
         /// <summary>
         /// Executes the provided asynchronous <paramref name="action"/> with retry logic.
         /// </summary>
@@ -146,11 +146,6 @@
         /// jitter is used between attempts. If the final result still signals a transient error, a
         /// <see cref="DnsClientException"/> is thrown with the last response.
         /// </remarks>
-=======
-
-        private static readonly Random _random = new Random();
-
->>>>>>> 748c60cc
         private static async Task<T> RetryAsync<T>(Func<Task<T>> action, int maxRetries = 3, int delayMs = 100, Action? beforeRetry = null) {
             Exception lastException = null;
             T lastResult = default(T);
